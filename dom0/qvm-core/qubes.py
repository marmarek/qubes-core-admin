#!/usr/bin/python2.6
#
# The Qubes OS Project, http://www.qubes-os.org
#
# Copyright (C) 2010  Joanna Rutkowska <joanna@invisiblethingslab.com>
#
# This program is free software; you can redistribute it and/or
# modify it under the terms of the GNU General Public License
# as published by the Free Software Foundation; either version 2
# of the License, or (at your option) any later version.
#
# This program is distributed in the hope that it will be useful,
# but WITHOUT ANY WARRANTY; without even the implied warranty of
# MERCHANTABILITY or FITNESS FOR A PARTICULAR PURPOSE.  See the
# GNU General Public License for more details.
#
# You should have received a copy of the GNU General Public License
# along with this program; if not, write to the Free Software
# Foundation, Inc., 51 Franklin Street, Fifth Floor, Boston, MA  02110-1301, USA.
#
#

import sys
import os
import os.path
import subprocess
import xml.etree.ElementTree
import xml.parsers.expat
import fcntl
import re
import shutil
from datetime import datetime
from qmemman_client import QMemmanClient

# Do not use XenAPI or create/read any VM files
# This is for testing only!
dry_run = False
#dry_run = True


if not dry_run:
    # Xen API
    import xmlrpclib
    from xen.xm import XenAPI
    from xen.xend import sxp


qubes_guid_path = "/usr/bin/qubes_guid"

qubes_base_dir   = "/var/lib/qubes"

qubes_appvms_dir = qubes_base_dir + "/appvms"
qubes_templates_dir = qubes_base_dir + "/vm-templates"
qubes_servicevms_dir = qubes_base_dir + "/servicevms"
qubes_store_filename = qubes_base_dir + "/qubes.xml"

qubes_max_qid = 254*254
qubes_max_netid = 254
vm_default_netmask = "255.255.0.0"

default_root_img = "root.img"
default_rootcow_img = "root-cow.img"
default_swapcow_img = "swap-cow.img"
default_private_img = "private.img"
default_appvms_conf_file = "appvm-template.conf"
default_templatevm_conf_template = "templatevm.conf" # needed for TemplateVM cloning
default_appmenus_templates_subdir = "apps.templates"
default_kernels_subdir = "kernels"
default_firewall_conf_file = "firewall.xml"

# do not allow to start a new AppVM if Dom0 mem was to be less than this
dom0_min_memory = 700*1024*1024

# We need this global reference, as each instance of QubesVm
# must be able to ask Dom0 VM about how much memory it currently has...
dom0_vm = None

qubes_appmenu_create_cmd = "/usr/lib/qubes/create_apps_for_appvm.sh"
qubes_appmenu_remove_cmd = "/usr/lib/qubes/remove_appvm_appmenus.sh"

# TODO: we should detect the actual size of the AppVM's swap partition
# rather than using this ugly hardcoded value, which was choosen here
# as "should be good for everyone"
swap_cow_sz = 1024*1024*1024

class XendSession(object):
    def __init__(self):
        self.get_xend_session_old_api()
        self.get_xend_session_new_api()

    def get_xend_session_old_api(self):
        from xen.xend import XendClient
        from xen.util.xmlrpcclient import ServerProxy
        self.xend_server = ServerProxy(XendClient.uri)
        if self.xend_server is None:
            print "get_xend_session_old_api(): cannot open session!"


    def get_xend_session_new_api(self):
        xend_socket_uri = "httpu:///var/run/xend/xen-api.sock"
        self.session = XenAPI.Session (xend_socket_uri)
        self.session.login_with_password ("", "")
        if self.session is None:
            print "get_xend_session_new_api(): cannot open session!"


if not dry_run:
    xend_session = XendSession()

class QubesException (Exception) : pass


class QubesHost(object):
    def __init__(self):
        self.hosts = xend_session.session.xenapi.host.get_all()
        self.host_record = xend_session.session.xenapi.host.get_record(self.hosts[0])
        self.host_metrics_record = xend_session.session.xenapi.host_metrics.get_record(self.host_record["metrics"])

        self.xen_total_mem = long(self.host_metrics_record["memory_total"])
        self.xen_no_cpus = len (self.host_record["host_CPUs"])

#        print "QubesHost: total_mem  = {0}B".format (self.xen_total_mem)
#        print "QubesHost: free_mem   = {0}".format (self.get_free_xen_memory())
#        print "QubesHost: total_cpus = {0}".format (self.xen_no_cpus)

    @property
    def memory_total(self):
        return self.xen_total_mem

    @property
    def no_cpus(self):
        return self.xen_no_cpus

    def get_free_xen_memory(self):
        ret = self.host_metrics_record["memory_free"]
        return long(ret)

class QubesVmLabel(object):
    def __init__(self, name, index, color = None, icon = None):
        self.name = name
        self.index = index
        self.color = color if color is not None else name
        self.icon = icon if icon is not None else name
        self.icon_path = "/usr/share/qubes/icons/" + self.icon + ".png"

# Globally defined lables
QubesVmLabels = {
    "red" : QubesVmLabel ("red", 1),
    "orange" : QubesVmLabel ("orange", 2),
    "yellow" : QubesVmLabel ("yellow", 3),
    "green" : QubesVmLabel ("green", 4, color="0x5fa05e"),
    "gray" : QubesVmLabel ("gray", 5),
    "blue" : QubesVmLabel ("blue", 6),
    "purple" : QubesVmLabel ("purple", 7, color="0xb83374"),
    "black" : QubesVmLabel ("black", 8),
}

default_appvm_label = QubesVmLabels["red"]
default_template_label = QubesVmLabels["gray"]
default_servicevm_label = QubesVmLabels["red"]

class QubesVm(object):
    """
    A representation of one Qubes VM
    Only persistent information are stored here, while all the runtime
    information, e.g. Xen dom id, etc, are to be retrieved via Xen API
    Note that qid is not the same as Xen's domid!
    """

    def __init__(self, qid, name,
                 dir_path, conf_file = None,
                 uses_default_netvm = True,
                 netvm_vm = None,
                 installed_by_rpm = False,
                 updateable = False,
                 label = None):


        assert qid < qubes_max_qid, "VM id out of bounds!"
        self.__qid = qid
        self.name = name

        dir_path = dir_path
        self.dir_path = dir_path
        conf_file = conf_file
        if self.dir_path is not None:
            if (conf_file is None):
                self.conf_file = dir_path + "/" + name + ".conf"
            else:
                if os.path.isabs(conf_file):
                    self.conf_file = conf_file
                else:
                    self.conf_file = dir_path + "/" + conf_file

        self.uses_default_netvm = uses_default_netvm
        self.netvm_vm = netvm_vm

        # We use it in remove from disk to avoid removing rpm files (for templates and netvms)
        self.installed_by_rpm = installed_by_rpm

        self.updateable = updateable
        self.label = label if label is not None else QubesVmLabels["red"]
        if self.dir_path is not None:
            self.icon_path = self.dir_path + "/icon.png"
        else:
            self.icon_path = None

        if not dry_run and xend_session.session is not None:
            self.refresh_xend_session()

    @property
    def qid(self):
        return self.__qid

    @property
    def ip(self):
        if self.netvm_vm is not None:
            return self.netvm_vm.get_ip_for_vm(self.qid)
        else:
            return None

    @property
    def netmask(self):
        if self.netvm_vm is not None:
            return self.netvm_vm.netmask
        else:
            return None

    @property
    def gateway(self):
        if self.netvm_vm is not None:
            return self.netvm_vm.gateway
        else:
            return None

    @property
    def secondary_dns(self):
        if self.netvm_vm is not None:
            return self.netvm_vm.secondary_dns
        else:
            return None

    def is_updateable(self):
        return self.updateable

    def is_networked(self):
        if self.is_netvm():
            return True

        if self.netvm_vm is not None:
            return True
        else:
            return False


    def set_nonupdateable(self):
        if not self.is_updateable():
            return

        assert not self.is_running()
        # We can always downgrade a VM to non-updateable...
        self.updateable = False

    def is_template(self):
        return isinstance(self, QubesTemplateVm)

    def is_appvm(self):
        return isinstance(self, QubesAppVm)

    def is_netvm(self):
        return isinstance(self, QubesNetVm)

    def is_proxyvm(self):
        return isinstance(self, QubesProxyVm)

    def is_disposablevm(self):
        return isinstance(self, QubesDisposableVm)

    def add_to_xen_storage(self):
        if dry_run:
            return

        retcode = subprocess.call (["/usr/sbin/xm", "new", "-q",  self.conf_file])
        if retcode != 0:
            raise OSError ("Cannot add VM '{0}' to Xen Store!".format(self.name))

        return True

    def remove_from_xen_storage(self):
        if dry_run:
            return

        retcode = subprocess.call (["/usr/sbin/xm", "delete", self.name])
        if retcode != 0:
            raise OSError ("Cannot remove VM '{0}' from Xen Store!".format(self.name))

        self.in_xen_storage = False

    def refresh_xend_session(self):
        uuids = xend_session.session.xenapi.VM.get_by_name_label (self.name)
        self.session_uuid = uuids[0] if len (uuids) > 0 else None
        if self.session_uuid is not None:
            self.session_metrics = xend_session.session.xenapi.VM.get_metrics(self.session_uuid)
        else:
            self.session_metrics = None

    def update_xen_storage(self):
        self.remove_from_xen_storage()
        self.add_to_xen_storage()
        if not dry_run and xend_session.session is not None:
            self.refresh_xend_session()

    def get_xid(self):
        if dry_run:
            return 666

        try:
            xid = int (xend_session.session.xenapi.VM.get_domid (self.session_uuid))
        except XenAPI.Failure:
            self.refresh_xend_session()
            xid = int (xend_session.session.xenapi.VM.get_domid (self.session_uuid))

        return xid

    def get_mem(self):
        if dry_run:
            return 666

        try:
            mem = int (xend_session.session.xenapi.VM_metrics.get_memory_actual (self.session_metrics))
        except XenAPI.Failure:
            self.refresh_xend_session()
            mem = int (xend_session.session.xenapi.VM_metrics.get_memory_actual (self.session_metrics))

        return mem

    def get_mem_static_max(self):
        if dry_run:
            return 666

        try:
            mem = int(xend_session.session.xenapi.VM.get_memory_static_max(self.session_uuid))
        except XenAPI.Failure:
            self.refresh_xend_session()
            mem = int(xend_session.session.xenapi.VM.get_memory_static_max(self.session_uuid))

        return mem

    def get_mem_dynamic_max(self):
        if dry_run:
            return 666

        try:
            mem = int(xend_session.session.xenapi.VM.get_memory_dynamic_max(self.session_uuid))
        except XenAPI.Failure:
            self.refresh_xend_session()
            mem = int(xend_session.session.xenapi.VM.get_memory_dynamic_max(self.session_uuid))

        return mem


    def get_cpu_total_load(self):
        if dry_run:
            import random
            return random.random() * 100

        try:
            cpus_util = xend_session.session.xenapi.VM_metrics.get_VCPUs_utilisation (self.session_metrics)
        except XenAPI.Failure:
            self.refresh_xend_session()
            cpus_util = xend_session.session.xenapi.VM_metrics.get_VCPUs_utilisation (self.session_metrics)

        if len (cpus_util) == 0:
            return 0

        cpu_total_load = 0.0
        for cpu in cpus_util:
            cpu_total_load += cpus_util[cpu]
        cpu_total_load /= len(cpus_util)
        p = 100*cpu_total_load
        if p > 100:
            p = 100
        return p

    def get_power_state(self):
        if dry_run:
            return "NA"

        try:
            power_state = xend_session.session.xenapi.VM.get_power_state (self.session_uuid)
        except XenAPI.Failure:
            self.refresh_xend_session()
            if self.session_uuid is None:
                return "NA"
            power_state = xend_session.session.xenapi.VM.get_power_state (self.session_uuid)

        return power_state

    def is_running(self):
        if self.get_power_state() == "Running":
            return True
        else:
            return False

    def is_paused(self):
        if self.get_power_state() == "Paused":
            return True
        else:
            return False

    def get_disk_usage(self, file_or_dir):
        if not os.path.exists(file_or_dir):
            return 0
        p = subprocess.Popen (["du", "-s", "--block-size=1", file_or_dir],
                              stdout=subprocess.PIPE)
        result = p.communicate()
        m = re.match(r"^(\d+)\s.*", result[0])
        sz = int(m.group(1)) if m is not None else 0
        return sz

    def get_disk_utilization(self):
        return self.get_disk_usage(self.dir_path)

    def get_disk_utilization_private_img(self):
        return self.get_disk_usage(self.private_img)

    def get_private_img_sz(self):
        if not os.path.exists(self.private_img):
            return 0

        return os.path.getsize(self.private_img)

    def create_xenstore_entries(self, xid):
        if dry_run:
            return

        # Set Xen Store entires with VM networking info:

        retcode = subprocess.check_call ([
                "/usr/bin/xenstore-write",
                "/local/domain/{0}/qubes_vm_type".format(xid),
                self.type])

        if self.is_netvm():
            retcode = subprocess.check_call ([
                "/usr/bin/xenstore-write",
                "/local/domain/{0}/qubes_netvm_gateway".format(xid),
                self.gateway])

            retcode = subprocess.check_call ([
                "/usr/bin/xenstore-write",
                "/local/domain/{0}/qubes_netvm_secondary_dns".format(xid),
                self.secondary_dns])

            retcode = subprocess.check_call ([
                "/usr/bin/xenstore-write",
                "/local/domain/{0}/qubes_netvm_netmask".format(xid),
                self.netmask])

            retcode = subprocess.check_call ([
                "/usr/bin/xenstore-write",
                "/local/domain/{0}/qubes_netvm_network".format(xid),
                self.network])

        if self.netvm_vm is not None:
            retcode = subprocess.check_call ([
                "/usr/bin/xenstore-write",
                "/local/domain/{0}/qubes_ip".format(xid),
                self.ip])

            retcode = subprocess.check_call ([
                "/usr/bin/xenstore-write",
                "/local/domain/{0}/qubes_netmask".format(xid),
                self.netvm_vm.netmask])

            retcode = subprocess.check_call ([
                "/usr/bin/xenstore-write",
                "/local/domain/{0}/qubes_gateway".format(xid),
                self.netvm_vm.gateway])

            retcode = subprocess.check_call ([
                "/usr/bin/xenstore-write",
                "/local/domain/{0}/qubes_secondary_dns".format(xid),
                self.netvm_vm.secondary_dns])


    def get_total_xen_memory(self):
        hosts = xend_session.session.xenapi.host.get_all()
        host_record = xend_session.session.xenapi.host.get_record(hosts[0])
        host_metrics_record = xend_session.session.xenapi.host_metrics.get_record(host_record["metrics"])
        ret = host_metrics_record["memory_total"]
        return long(ret)

    def start(self, debug_console = False, verbose = False, preparing_dvm = False):
        if dry_run:
            return

        if self.is_running():
            raise QubesException ("VM is already running!")

        if verbose:
            print "--> Rereading the VM's conf file ({0})...".format(self.conf_file)
        self.update_xen_storage()

        if verbose:
            print "--> Loading the VM (type = {0})...".format(self.type)

        if not self.is_netvm():
            total_mem_mb = self.get_total_xen_memory()/1024/1024
            xend_session.xend_server.xend.domain.maxmem_set(self.name, total_mem_mb)

        mem_required = self.get_mem_dynamic_max()
        qmemman_client = QMemmanClient()
        if not qmemman_client.request_memory(mem_required):
            qmemman_client.close()
            raise MemoryError ("ERROR: insufficient memory to start this VM")

        try:
            xend_session.session.xenapi.VM.start (self.session_uuid, True) # Starting a VM paused
        except XenAPI.Failure:
            self.refresh_xend_session()
            xend_session.session.xenapi.VM.start (self.session_uuid, True) # Starting a VM paused

        qmemman_client.close() # let qmemman_daemon resume balancing

        xid = int (xend_session.session.xenapi.VM.get_domid (self.session_uuid))

        if verbose:
            print "--> Setting Xen Store info for the VM..."
        self.create_xenstore_entries(xid)

        if self.netvm_vm is not None:
            assert self.netvm_vm is not None
            if verbose:
                print "--> Attaching to the network backend (netvm={0})...".format(self.netvm_vm.name)
            if preparing_dvm:
                actual_ip = "254.254.254.254"
            else:
                actual_ip = self.ip
            xm_cmdline = ["/usr/sbin/xm", "network-attach", self.name, "script=vif-route-qubes", "ip="+actual_ip]
            if self.netvm_vm.qid != 0:
                if not self.netvm_vm.is_running():
                    self.netvm_vm.start()
                retcode = subprocess.call (xm_cmdline + ["backend={0}".format(self.netvm_vm.name)])
                if retcode != 0:
                    self.force_shutdown()
                    raise OSError ("ERROR: Cannot attach to network backend!")

            else:
                retcode = subprocess.call (xm_cmdline)
                if retcode != 0:
                    self.force_shutdown()
                    raise OSError ("ERROR: Cannot attach to network backend!")

        #if verbose:
        #    print "--> Updating FirewallVMs rules..."
        #for vm in qvm_collection.values():
        #    if vm.is_proxyvm():
        #        vm.write_iptables_xenstore_entry()

        if verbose:
            print "--> Starting the VM..."
        xend_session.session.xenapi.VM.unpause (self.session_uuid)

        # perhaps we should move it before unpause and fork?
        if debug_console:
            from xen.xm import console
            if verbose:
                print "--> Starting debug console..."
            console.execConsole (xid)

        return xid

    def force_shutdown(self):
        if dry_run:
            return

        try:
            xend_session.session.xenapi.VM.hard_shutdown (self.session_uuid)
        except XenAPI.Failure:
            self.refresh_xend_session()
            xend_session.session.xenapi.VM.hard_shutdown (self.session_uuid)

    def remove_from_disk(self):
        if dry_run:
            return


        shutil.rmtree (self.dir_path)


class QubesTemplateVm(QubesVm):
    """
    A class that represents an TemplateVM. A child of QubesVm.
    """
    def __init__(self, **kwargs):

        if "dir_path" not in kwargs or kwargs["dir_path"] is None:
            kwargs["dir_path"] = qubes_templates_dir + "/" + kwargs["name"]

        if "updateable" not in kwargs or kwargs["updateable"] is None :
            kwargs["updateable"] = True

        root_img = kwargs.pop("root_img") if "root_img" in kwargs else None
        private_img = kwargs.pop("private_img") if "private_img" in kwargs else None
        appvms_conf_file = kwargs.pop("appvms_conf_file") if "appvms_conf_file" in kwargs else None

        super(QubesTemplateVm, self).__init__(label = default_template_label, **kwargs)

        dir_path = kwargs["dir_path"]

        if root_img is not None and os.path.isabs(root_img):
            self.root_img = root_img
        else:
            self.root_img = dir_path + "/" + (
                root_img if root_img is not None else default_root_img)

        self.rootcow_img = dir_path + "/" + default_rootcow_img

        if private_img is not None and os.path.isabs(private_img):
            self.private_img = private_img
        else:
            self.private_img = dir_path + "/" + (
                private_img if private_img is not None else default_private_img)

        if appvms_conf_file is not None and os.path.isabs(appvms_conf_file):
            self.appvms_conf_file = appvms_conf_file
        else:
            self.appvms_conf_file = dir_path + "/" + (
                appvms_conf_file if appvms_conf_file is not None else default_appvms_conf_file)

        self.templatevm_conf_template = self.dir_path + "/" + default_templatevm_conf_template
        self.kernels_dir = self.dir_path + "/" + default_kernels_subdir
        self.appmenus_templates_dir = self.dir_path + "/" + default_appmenus_templates_subdir
        self.appvms = QubesVmCollection()

    @property
    def type(self):
        return "TempleteVM"

    def set_updateable(self):
        if self.is_updateable():
            return

        assert not self.is_running()
        # Make sure that all the AppVMs are non-updateable...
        for appvm in self.appvms.values():
            if appvm.is_updateable():
                raise QubesException("One of the AppVMs ('{0}')is also 'updateable'\
                                     -- cannot make the TempleteVM {'{1}'} 'nonupdatable'".\
                                     format (appvm.name, self.name))
        self.updateable = True


    def clone_disk_files(self, src_template_vm, verbose):
        if dry_run:
            return


        assert not src_template_vm.is_running(), "Attempt to clone a running Template VM!"

        if verbose:
            print "--> Creating directory: {0}".format(self.dir_path)
        os.mkdir (self.dir_path)

        if verbose:
            print "--> Copying the VM config file:\n{0} =*>\n{1}".\
                    format(src_template_vm.templatevm_conf_template, self.conf_file)
        conf_templatevm_template = open (src_template_vm.templatevm_conf_template, "r")
        conf_file = open(self.conf_file, "w")
        rx_templatename = re.compile (r"%TEMPLATENAME%")

        for line in conf_templatevm_template:
            line = rx_templatename.sub (self.name, line)
            conf_file.write(line)

        conf_templatevm_template.close()
        conf_file.close()

        if verbose:
            print "--> Copying the VM config template :\n{0} ==>\n{1}".\
                    format(src_template_vm.templatevm_conf_template, self.templatevm_conf_template)
        shutil.copy (src_template_vm.templatevm_conf_template, self.templatevm_conf_template)

        if verbose:
            print "--> Copying the VM config template :\n{0} ==>\n{1}".\
                    format(src_template_vm.appvms_conf_file, self.appvms_conf_file)
        shutil.copy (src_template_vm.appvms_conf_file, self.appvms_conf_file)

        if verbose:
            print "--> Copying the template's private image:\n{0} ==>\n{1}".\
                    format(src_template_vm.private_img, self.private_img)
        # We prefer to use Linux's cp, because it nicely handles sparse files
        retcode = subprocess.call (["cp", src_template_vm.private_img, self.private_img])
        if retcode != 0:
            raise IOError ("Error while copying {0} to {1}".\
                           format(src_template_vm.private_img, self.private_img))

        if verbose:
            print "--> Copying the template's root image:\n{0} ==>\n{1}".\
                    format(src_template_vm.root_img, self.root_img)
        # We prefer to use Linux's cp, because it nicely handles sparse files
        retcode = subprocess.call (["cp", src_template_vm.root_img, self.root_img])
        if retcode != 0:
            raise IOError ("Error while copying {0} to {1}".\
                           format(src_template_vm.root_img, self.root_img))
        if verbose:
            print "--> Copying the template's root COW image:\n{0} ==>\n{1}".\
                    format(src_template_vm.rootcow_img, self.rootcow_img)
        # We prefer to use Linux's cp, because it nicely handles sparse files
        retcode = subprocess.call (["cp", src_template_vm.rootcow_img, self.rootcow_img])
        if retcode != 0:
            raise IOError ("Error while copying {0} to {1}".\
                           format(src_template_vm.root_img, self.root_img))
        if verbose:
            print "--> Copying the template's kernel dir:\n{0} ==>\n{1}".\
                    format(src_template_vm.kernels_dir, self.kernels_dir)
        shutil.copytree (src_template_vm.kernels_dir, self.kernels_dir)

        if verbose:
            print "--> Copying the template's appvm templates dir:\n{0} ==>\n{1}".\
                    format(src_template_vm.appmenus_templates_dir, self.appmenus_templates_dir)
        shutil.copytree (src_template_vm.appmenus_templates_dir, self.appmenus_templates_dir)


    def get_disk_utilization_root_img(self):
        return self.get_disk_usage(self.root_img)

    def get_root_img_sz(self):
        if not os.path.exists(self.root_img):
            return 0

        return os.path.getsize(self.root_img)

    def verify_files(self):
        if dry_run:
            return


        if not os.path.exists (self.dir_path):
            raise QubesException (
                "VM directory doesn't exist: {0}".\
                format(self.dir_path))

        if not os.path.exists (self.conf_file):
            raise QubesException (
                "VM config file doesn't exist: {0}".\
                format(self.conf_file))

        if not os.path.exists (self.appvms_conf_file):
            raise QubesException (
                "Appvm template config file doesn't exist: {0}".\
                format(self.appvms_conf_file))

        if not os.path.exists (self.root_img):
            raise QubesException (
                "VM root image file doesn't exist: {0}".\
                format(self.root_img))

        if not os.path.exists (self.private_img):
            raise QubesException (
                "VM private image file doesn't exist: {0}".\
                format(self.private_img))

        if not os.path.exists (self.kernels_dir):
            raise QubesException (
                "VM's kernels directory does not exist: {0}".\
                format(self.kernels_dir))

        return True

    def start(self, debug_console = False, verbose = False):
        if dry_run:
            return


        if not self.is_updateable():
            raise QubesException ("Cannot start Template VM that is marked \"nonupdatable\"")

        # TODO?: check if none of running appvms are outdated

        return super(QubesTemplateVm, self).start(debug_console=debug_console, verbose=verbose)

    def commit_changes (self):

        assert not self.is_running(), "Attempt to commit changes on running Template VM!"

        print "--> Commiting template updates... COW: {0}...".format (self.rootcow_img)

        if dry_run:
            return
        if os.path.exists (self.rootcow_img):
           os.remove (self.rootcow_img)


        f_cow = open (self.rootcow_img, "w")
        f_root = open (self.root_img, "r")
        f_root.seek(0, os.SEEK_END)
        f_cow.truncate (f_root.tell()) # make empty sparse file of the same size as root.img
        f_cow.close ()
        f_root.close()

    def create_xml_element(self):
        element = xml.etree.ElementTree.Element(
            "QubesTemplateVm",
            qid=str(self.qid),
            name=self.name,
            dir_path=self.dir_path,
            conf_file=self.conf_file,
            appvms_conf_file=self.appvms_conf_file,
            root_img=self.root_img,
            rootcow_img=self.rootcow_img,
            private_img=self.private_img,
            uses_default_netvm=str(self.uses_default_netvm),
            netvm_qid=str(self.netvm_vm.qid) if self.netvm_vm is not None else "none",
            installed_by_rpm=str(self.installed_by_rpm),
            updateable=str(self.updateable),
            )
        return element

class QubesCowVm(QubesVm):
    """
        A class that represent a VM based on some template, i.e. doesn't have own root.img
    """
    def __init__(self,  **kwargs):
        if "dir_path" not in kwargs or kwargs["dir_path"] is None:
            kwargs["dir_path"] = qubes_appvms_dir + "/" + kwargs["name"]

        if "updateable" not in kwargs or kwargs["updateable"] is None:
            kwargs["updateable"] = False

        private_img = kwargs.pop("private_img")
        template_vm = kwargs.pop("template_vm")


        super(QubesCowVm, self).__init__(**kwargs)
        qid = kwargs["qid"]
        dir_path = kwargs["dir_path"]
        # Dirty hack for QubesDom0NetVm...
        if not isinstance(self, QubesDom0NetVm):
            assert template_vm is not None, "Missing template_vm for template based VM!"
            if not template_vm.is_template():
                print "ERROR: template_qid={0} doesn't point to a valid TempleteVM".\
                    format(template_vm.qid)
                return False

            template_vm.appvms[qid] = self
        self.template_vm = template_vm

        # template based VM doesn't have its own root_img, it uses the one provided by the TemplateVM
        if private_img is not None and os.path.isabs(private_img):
            self.private_img = private_img
        else:
            self.private_img = dir_path + "/" + (
                private_img if private_img is not None else default_private_img)

        self.rootcow_img = dir_path + "/" + default_rootcow_img

    def set_updateable(self):
        if self.is_updateable():
            return

        assert not self.is_running()
        # Check if the TemaplteVM is *non* updatable...
        if not self.template_vm.is_updateable():
            self.updateable = True
            self.reset_cow_storage()
        else:
            # Temaplate VM is Updatable itself --> can't make the AppVM updateable too
            # as this would cause COW-backed storage incoherency
            raise QubesException ("TemaplteVM is updateable: cannot make the template based VM '{0}' updateable".format(self.name))

    def create_config_file(self):
        conf_template = open (self.template_vm.appvms_conf_file, "r")
        if os.path.isfile(self.conf_file):
            shutil.copy(self.conf_file, self.conf_file + ".backup")
        conf_appvm = open(self.conf_file, "w")
        rx_vmname = re.compile (r"%VMNAME%")
        rx_vmdir = re.compile (r"%VMDIR%")
        rx_template = re.compile (r"%TEMPLATEDIR%")

        for line in conf_template:
            line = rx_vmname.sub (self.name, line)
            line = rx_vmdir.sub (self.dir_path, line)
            line = rx_template.sub (self.template_vm.dir_path, line)
            conf_appvm.write(line)

        conf_template.close()
        conf_appvm.close()

    def create_on_disk(self, verbose):
        if dry_run:
            return

        if verbose:
            print "--> Creating directory: {0}".format(self.dir_path)
        os.mkdir (self.dir_path)

        if verbose:
            print "--> Creating the VM config file: {0}".format(self.conf_file)

        self.create_config_file()

        template_priv = self.template_vm.private_img
        if verbose:
            print "--> Copying the template's private image: {0}".\
                    format(template_priv)

        # We prefer to use Linux's cp, because it nicely handles sparse files
        retcode = subprocess.call (["cp", template_priv, self.private_img])
        if retcode != 0:
            raise IOError ("Error while copying {0} to {1}".\
                           format(template_priv, self.private_img))

    def get_disk_utilization_root_img(self):
        return 0

    def get_root_img_sz(self):
        return 0

    def verify_files(self):
        if dry_run:
            return

        if not os.path.exists (self.dir_path):
            raise QubesException (
                "VM directory doesn't exist: {0}".\
                format(self.dir_path))

        if not os.path.exists (self.conf_file):
            raise QubesException (
                "VM config file doesn't exist: {0}".\
                format(self.conf_file))

        if not os.path.exists (self.private_img):
            raise QubesException (
                "VM private image file doesn't exist: {0}".\
                format(self.private_img))
        return True

    def start(self, debug_console = False, verbose = False, preparing_dvm = False):
        if dry_run:
            return

        if self.is_running():
            raise QubesException("VM is already running!")

        if not self.is_updateable():
            self.reset_cow_storage()

        return super(QubesCowVm, self).start(debug_console=debug_console, verbose=verbose, preparing_dvm=preparing_dvm)

    def reset_cow_storage (self):

        print "--> Resetting the COW storage: {0}...".format (self.rootcow_img)

        if dry_run:
            return
        # this is probbaly not needed, as open (..., "w") should remove the previous file
        if os.path.exists (self.rootcow_img):
           os.remove (self.rootcow_img)


        f_cow = open (self.rootcow_img, "w")
        f_root = open (self.template_vm.root_img, "r")
        f_root.seek(0, os.SEEK_END)
        f_cow.truncate (f_root.tell()) # make empty sparse file of the same size as root.img
        f_cow.close ()
        f_root.close()

    def remove_from_disk(self):
        if dry_run:
            return


        subprocess.check_call ([qubes_appmenu_remove_cmd, self.name])
        shutil.rmtree (self.dir_path)

class QubesNetVm(QubesCowVm):
    """
    A class that represents a NetVM. A child of QubesCowVM.
    """
    def __init__(self, **kwargs):
        netid = kwargs.pop("netid")
        self.netid = netid
        self.__network = "10.{0}.0.0".format(netid)
        self.netprefix = "10.{0}.".format(netid)
        self.__netmask = vm_default_netmask
        self.__gateway = self.netprefix + "0.1"
        self.__secondary_dns = self.netprefix + "255.254"

        if "dir_path" not in kwargs or kwargs["dir_path"] is None:
            kwargs["dir_path"] = qubes_servicevms_dir + "/" + kwargs["name"]

        if "label" not in kwargs or kwargs["label"] is None:
            kwargs["label"] = default_servicevm_label
        super(QubesNetVm, self).__init__(installed_by_rpm=True, **kwargs)

    @property
    def type(self):
        return "NetVM"

    @property
    def gateway(self):
        return self.__gateway

    @property
    def secondary_dns(self):
        return self.__secondary_dns

    @property
    def netmask(self):
        return self.__netmask

    @property
    def network(self):
        return self.__network

    def get_ip_for_vm(self, qid):
        hi = qid / 253
        lo = qid % 253 + 2
        assert hi >= 0 and hi <= 254 and lo >= 2 and lo <= 254, "Wrong IP address for VM"
        return self.netprefix  + "{0}.{1}".format(hi,lo)

    def create_xml_element(self):
        element = xml.etree.ElementTree.Element(
            "QubesNetVm",
            qid=str(self.qid),
            netid=str(self.netid),
            name=self.name,
            dir_path=self.dir_path,
            conf_file=self.conf_file,
            template_qid=str(self.template_vm.qid),
            updateable=str(self.updateable),
            private_img=self.private_img,
            installed_by_rpm=str(self.installed_by_rpm),
            )
        return element

class QubesProxyVm(QubesNetVm):
    """
    A class that represents a ProxyVM, ex FirewallVM. A child of QubesNetVM.
    """
    def __init__(self, **kwargs):
        super(QubesProxyVm, self).__init__(uses_default_netvm=False, **kwargs)

    @property
    def type(self):
        return "ProxyVM"

    def create_xenstore_entries(self, xid):
        if dry_run:
            return

        super(QubesProxyVm, self).create_xenstore_entries(xid)
        self.write_iptables_xenstore_entry()

    def write_iptables_xenstore_entry(self):
        iptables =  "# Generated by Qubes Core on {0}\n".format(datetime.now().ctime())
        iptables += "*filter\n"
        iptables += ":INPUT DROP [0:0]\n"
        iptables += ":FORWARD DROP [0:0]\n"
        iptables += ":OUTPUT ACCEPT [0:0]\n"

        # Strict INPUT rules
        iptables += "-A INPUT -i vif+ -p udp -m udp --dport 68 -j DROP\n"
        iptables += "-A INPUT -m state --state RELATED,ESTABLISHED -j ACCEPT\n"
        iptables += "-A INPUT -p icmp -j ACCEPT\n"
        iptables += "-A INPUT -i lo -j ACCEPT\n"
        iptables += "-A INPUT -j REJECT --reject-with icmp-host-prohibited\n"

        # Allow dom0 networking
        iptables += "-A FORWARD -i vif0.0 -j ACCEPT\n"

        qvm_collection = QubesVmCollection()
        qvm_collection.lock_db_for_reading()
        qvm_collection.load()
        qvm_collection.unlock_db()

        vms = [vm for vm in qvm_collection.values() if vm.is_appvm()]
        for vm in vms:
            conf = vm.get_firewall_conf()

            xid = vm.get_xid()
            if xid < 0: # VM not active ATM
                continue

            iptables += "# '{0}' VM:\n".format(vm.name)

            if conf["allow"]:
                iptables += "-A FORWARD ! -s {0}/32 -i vif{1}.0 -j DROP\n".format(vm.ip, xid)

                allow_rules = 0
                vm_iptables = ""

                for rule in conf["rules"]:
                    if rule["allow"]:
                        allow_rules += 1

                    vm_iptables += "# .. {0}:\n".format(rule["name"])

                    vm_iptables += "-A FORWARD -i vif{0}.0 -d {1}".format(xid, rule["address"])
                    if rule["netmask"] != 32:
                        vm_iptables += "/{0}".format(rule["netmask"])

                    if rule["portBegin"] > 0:
                        vm_iptables += " -p tcp --dport {0}".format(rule["portBegin"])
                        if rule["portEnd"] is not None and rule["portEnd"] > rule["portBegin"]:
                            vm_iptables += ":{0}".format(rule["portEnd"])

                    vm_iptables += " -j {0}\n".format("ACCEPT" if rule["allow"]\
                            else "REJECT --reject-with icmp-host-prohibited",
                        )

                iptables += vm_iptables

                if allow_rules > 0:
                    iptables += "# .. Needs DNS access\n"
                    iptables += "-A FORWARD -i vif{0}.0 -p udp --dport 53 -j ACCEPT\n".format(xid)
                    iptables += "# .. Allow ICMP to test network connectivity\n"
                    iptables += "-A FORWARD -i vif{0}.0 -p icmp -j ACCEPT\n".format(xid)
                    iptables += "# .. Deny everything not allowed before\n"
                    iptables += "-A FORWARD -i vif{0}.0 -j DROP\n".format(xid)
                else:
                    iptables += "# .. Allow everything not denied before\n"
                    iptables += "-A FORWARD -i vif{0}.0 -j ACCEPT\n".format(xid)

            else:
                iptables += "-A FORWARD -i vif{0}.0 -j DROP\n".format(xid)

        iptables += "#End of VM rules\n"
        iptables += "-A FORWARD -m state --state NEW,RELATED,ESTABLISHED -j ACCEPT\n"
        iptables += "-A FORWARD -j DROP\n"

        iptables += "COMMIT"

        return subprocess.check_call ([
            "/usr/bin/xenstore-write",
            "/local/domain/{0}/qubes_iptables".format(self.get_xid()),
            iptables])

    def create_xml_element(self):
        element = xml.etree.ElementTree.Element(
            "QubesProxyVm",
            qid=str(self.qid),
            netid=str(self.netid),
            name=self.name,
            dir_path=self.dir_path,
            conf_file=self.conf_file,
            template_qid=str(self.template_vm.qid),
            updateable=str(self.updateable),
            netvm_qid=str(self.netvm_vm.qid) if self.netvm_vm is not None else "none",
            private_img=self.private_img,
            installed_by_rpm=str(self.installed_by_rpm),
            )
        return element

class QubesDom0NetVm(QubesNetVm):
    def __init__(self):
        super(QubesDom0NetVm, self).__init__(qid=0, name="dom0", netid=0,
                                             dir_path=None,
                                             private_img = None,
                                             template_vm = None,
                                             label = default_template_label)
        if not dry_run and xend_session.session is not None:
            self.session_hosts = xend_session.session.xenapi.host.get_all()
            self.session_cpus = xend_session.session.xenapi.host.get_host_CPUs(self.session_hosts[0])


    def is_running(self):
        return True

    def get_cpu_total_load(self):
        if dry_run:
            import random
            return random.random() * 100

        cpu_total_load = 0.0
        for cpu in self.session_cpus:
            cpu_total_load += xend_session.session.xenapi.host_cpu.get_utilisation(cpu)
        cpu_total_load /= len(self.session_cpus)
        p = 100*cpu_total_load
        if p > 100:
            p = 100
        return p

    def get_mem(self):

        # Unfortunately XenAPI provides only info about total memory, not the one actually usable by Dom0...
        #session = get_xend_session_new_api()
        #hosts = session.xenapi.host.get_all()
        #metrics = session.xenapi.host.get_metrics(hosts[0])
        #memory_total = int(session.xenapi.metrics.get_memory_total(metrics))

        # ... so we must read /proc/meminfo, just like free command does
        f = open ("/proc/meminfo")
        for line in f:
            match = re.match(r"^MemTotal\:\s*(\d+) kB", line)
            if match is not None:
                break
        f.close()
        assert match is not None
        return int(match.group(1))*1024

    def get_xid(self):
        return 0

    def get_power_state(self):
        return "Running"

    def get_disk_usage(self, file_or_dir):
        return 0

    def get_disk_utilization(self):
        return 0

    def get_disk_utilization_private_img(self):
        return 0

    def get_private_img_sz(self):
        return 0

    def start(self, debug_console = False, verbose = False):
        raise QubesException ("Cannot start Dom0 fake domain!")

    def create_xml_element(self):
        return None

    def verify_files(self):
        return True

class QubesDisposableVm(QubesVm):
    """
    A class that represents an DisposableVM. A child of QubesVm.
    """
    def __init__(self, **kwargs):

        template_vm = kwargs.pop("template_vm")

        super(QubesDisposableVm, self).__init__(dir_path=None, **kwargs)
        qid = kwargs["qid"]

        assert template_vm is not None, "Missing template_vm for DisposableVM!"
        if not template_vm.is_template():
            print "ERROR: template_qid={0} doesn't point to a valid TempleteVM".\
                    format(new_vm.template_vm.qid)
            return False

        self.template_vm = template_vm
        template_vm.appvms[qid] = self

    @property
    def type(self):
        return "DisposableVM"

    def create_xml_element(self):
        element = xml.etree.ElementTree.Element(
            "QubesDisposableVm",
            qid=str(self.qid),
            name=self.name,
            template_qid=str(self.template_vm.qid),
            label=self.label.name)
        return element

    def verify_files(self):
        return True


class QubesAppVm(QubesCowVm):
    """
    A class that represents an AppVM. A child of QubesVm.
    """
    def __init__(self, **kwargs):

        super(QubesAppVm, self).__init__(**kwargs)
        dir_path = self.dir_path

        self.swapcow_img = dir_path + "/" + default_swapcow_img

        if "firewall_conf" not in kwargs or kwargs["firewall_conf"] is None:
            kwargs["firewall_conf"] = dir_path + "/" + default_firewall_conf_file

        self.firewall_conf = kwargs["firewall_conf"]


    @property
    def type(self):
        return "AppVM"

    def set_updateable(self):

        super(QubesAppVm, self).set_updateable()
        self.reset_swap_cow_storage()

    def create_on_disk(self, verbose):
        if dry_run:
            return

        super(QubesAppVm, self).create_on_disk(verbose)

        if verbose:
            print "--> Creating icon symlink: {0} -> {1}".format(self.icon_path, self.label.icon_path)
        os.symlink (self.label.icon_path, self.icon_path)

        self.create_appmenus (verbose)

    def create_appmenus(self, verbose):
        subprocess.check_call ([qubes_appmenu_create_cmd, self.template_vm.appmenus_templates_dir, self.name])

    def write_firewall_conf(self, conf):
        root = xml.etree.ElementTree.Element(
                "QubesFirwallRules",
                policy="allow" if conf["allow"] else "deny"
        )

        for rule in conf["rules"]:
            element = xml.etree.ElementTree.Element(
                    "allow" if rule["allow"] else "deny",
                    name=rule["name"],
                    address=rule["address"],
                    netmask=str(rule["netmask"]),
                    port=str(rule["portBegin"]),
            )
            if rule["portEnd"] is not None:
                element.set("toport", str(rule["portEnd"]))
            root.append(element)

        tree = xml.etree.ElementTree.ElementTree(root)

        try:
            f = open(self.firewall_conf, 'a') # create the file if not exist
            f.close()

            with open(self.firewall_conf, 'w') as f:
                fcntl.lockf(f, fcntl.LOCK_EX)
                tree.write(f, "UTF-8")
                fcntl.lockf(f, fcntl.LOCK_UN)
            f.close()
        except EnvironmentError as err:
            print "{0}: save error: {1}".format(
                    os.path.basename(sys.argv[0]), err)
            return False

        return True

    def get_firewall_conf(self):
        conf = { "allow": True, "rules": list() }

        try:
            tree = xml.etree.ElementTree.parse(self.firewall_conf)
            root = tree.getroot()

            for element in root:
                rule = { "allow": element.tag=="allow" }

                attr_list = ("name", "address", "netmask", "port", "toport")

                for attribute in attr_list:
                    rule[attribute] = element.get(attribute)

                rule["netmask"] = int(rule["netmask"])
                rule["portBegin"] = int(rule["port"])
                if rule["toport"] is not None:
                    rule["portEnd"] = int(rule["toport"])
                else:
                    rule["portEnd"] = None
                del(rule["port"])
                del(rule["toport"])

                conf["rules"].append(rule)

        except (EnvironmentError) as err:
            return conf
        except (xml.parsers.expat.ExpatError,
                ValueError, LookupError) as err:
            print("{0}: load error: {1}".format(
                os.path.basename(sys.argv[0]), err))
            return None

        return conf

    def create_xml_element(self):
        element = xml.etree.ElementTree.Element(
            "QubesAppVm",
            qid=str(self.qid),
            name=self.name,
            dir_path=self.dir_path,
            conf_file=self.conf_file,
            template_qid=str(self.template_vm.qid),
            uses_default_netvm=str(self.uses_default_netvm),
            netvm_qid=str(self.netvm_vm.qid) if self.netvm_vm is not None else "none",
            private_img=self.private_img,
            installed_by_rpm=str(self.installed_by_rpm),
            updateable=str(self.updateable),
            label=self.label.name)
        return element

    def start(self, debug_console = False, verbose = False, preparing_dvm = False):
        if dry_run:
            return

<<<<<<< HEAD
=======
        if self.is_running():
            raise QubesException("VM is already running!")

        if not self.is_updateable():
            self.reset_cow_storage()
>>>>>>> c3bf1106
        self.reset_swap_cow_storage()

        return super(QubesAppVm, self).start(debug_console=debug_console, verbose=verbose, preparing_dvm=preparing_dvm)

    def reset_swap_cow_storage (self):
        print "--> Resetting the swap COW storage: {0}...".format (self.swapcow_img)
        if os.path.exists (self.swapcow_img):
           os.remove (self.swapcow_img)

        f_swap_cow = open (self.swapcow_img, "w")
        f_swap_cow.truncate (swap_cow_sz)
        f_swap_cow.close()

class QubesVmCollection(dict):
    """
    A collection of Qubes VMs indexed by Qubes id (qid)
    """

    def __init__(self, store_filename=qubes_store_filename):
        super(QubesVmCollection, self).__init__()
        self.default_netvm_qid = None
        self.default_fw_netvm_qid = None
        self.default_template_qid = None
        self.qubes_store_filename = store_filename

    def values(self):
        for qid in self.keys():
            yield self[qid]

    def items(self):
        for qid in self.keys():
            yield (qid, self[qid])

    def __iter__(self):
        for qid in sorted(super(QubesVmCollection, self).keys()):
            yield qid

    keys = __iter__

    def __setitem__(self, key, value):
        if key not in self:
            return super(QubesVmCollection, self).__setitem__(key, value)
        else:
            assert False, "Attempt to add VM with qid that already exists in the collection!"


    def add_new_appvm(self, name, template_vm,
                      dir_path = None, conf_file = None,
                      private_img = None,
                      label = None):

        qid = self.get_new_unused_qid()
        vm = QubesAppVm (qid=qid, name=name, template_vm=template_vm,
                         dir_path=dir_path, conf_file=conf_file,
                         private_img=private_img,
                         netvm_vm = self.get_default_netvm_vm(),
                         label=label)

        if not self.verify_new_vm (vm):
            assert False, "Wrong VM description!"
        self[vm.qid]=vm
        return vm

    def add_new_disposablevm(self, name, template_vm,
                      label = None):

        qid = self.get_new_unused_qid()
        vm = QubesDisposableVm (qid=qid, name=name, template_vm=template_vm,
                         netvm_vm = self.get_default_netvm_vm(),
                         label=label)

        if not self.verify_new_vm (vm):
            assert False, "Wrong VM description!"
        self[vm.qid]=vm
        return vm

    def add_new_templatevm(self, name,
                           dir_path = None, conf_file = None,
                           root_img = None, private_img = None,
                           installed_by_rpm = True):

        qid = self.get_new_unused_qid()
        vm = QubesTemplateVm (qid=qid, name=name,
                              dir_path=dir_path, conf_file=conf_file,
                              root_img=root_img, private_img=private_img,
                              installed_by_rpm=installed_by_rpm,
                              netvm_vm = self.get_default_netvm_vm())

        if not self.verify_new_vm (vm):
            assert False, "Wrong VM description!"
        self[vm.qid]=vm

        if self.default_template_qid is None:
            self.set_default_template_vm(vm)

        return vm

    def clone_templatevm(self, src_template_vm, name, dir_path = None, verbose = False):

        assert not src_template_vm.is_running(), "Attempt to clone a running Template VM!"

        vm = self.add_new_templatevm (name=name, dir_path=dir_path, installed_by_rpm = False)

        return vm


    def add_new_netvm(self, name, template_vm,
                      dir_path = None, conf_file = None,
                      root_img = None):

        qid = self.get_new_unused_qid()
        netid = self.get_new_unused_netid()
        vm = QubesNetVm (qid=qid, name=name, template_vm=template_vm,
                         netid=netid,
                         dir_path=dir_path, conf_file=conf_file,
                         root_img=root_img)

        if not self.verify_new_vm (vm):
            assert False, "Wrong VM description!"
        self[vm.qid]=vm

        if self.default_fw_netvm_qid is None:
            self.set_default_fw_netvm_vm(vm)

        return vm

    def add_new_proxyvm(self, name, template_vm,
                     dir_path = None, conf_file = None,
                     root_img = None):

        qid = self.get_new_unused_qid()
        netid = self.get_new_unused_netid()
        vm = QubesProxyVm (qid=qid, name=name, template_vm=template_vm,
                              netid=netid,
                              dir_path=dir_path, conf_file=conf_file,
                              netvm_vm = self.get_default_fw_netvm_vm(),
                              root_img=root_img)

        if not self.verify_new_vm (vm):
            assert False, "Wrong VM description!"
        self[vm.qid]=vm

        if self.default_netvm_qid is None:
            self.set_default_netvm_vm(vm)

        return vm

    def set_default_template_vm(self, vm):
        assert vm.is_template(), "VM {0} is not a TempleteVM!".format(vm.name)
        self.default_template_qid = vm.qid

    def get_default_template_vm(self):
        if self.default_template_qid is None:
            return None
        else:
            return self[self.default_template_qid]

    def set_default_netvm_vm(self, vm):
        assert vm.is_netvm(), "VM {0} does not provide network!".format(vm.name)
        self.default_netvm_qid = vm.qid

    def get_default_netvm_vm(self):
        if self.default_netvm_qid is None:
            return None
        else:
            return self[self.default_netvm_qid]

    def set_default_fw_netvm_vm(self, vm):
        assert vm.is_netvm(), "VM {0} does not provide network!".format(vm.name)
        self.default_fw_netvm_qid = vm.qid

    def get_default_fw_netvm_vm(self):
        if self.default_fw_netvm_qid is None:
            return None
        else:
            return self[self.default_fw_netvm_qid]

    def get_vm_by_name(self, name):
        for vm in self.values():
            if (vm.name == name):
                return vm
        return None

    def get_qid_by_name(self, name):
        vm = self.get_vm_by_name(name)
        return vm.qid if vm is not None else None

    def get_vms_based_on(self, template_qid):
        vms = set([vm for vm in self.values()
                   if (vm.is_appvm() and vm.template_vm.qid == template_qid)])
        return vms

    def verify_new_vm(self, new_vm):

        # Verify that qid is unique
        for vm in self.values():
            if vm.qid == new_vm.qid:
                print "ERROR: The qid={0} is already used by VM '{1}'!".\
                        format(vm.qid, vm.name)
                return False

        # Verify that name is unique
        for vm in self.values():
            if vm.name == new_vm.name:
                print "ERROR: The name={0} is already used by other VM with qid='{1}'!".\
                        format(vm.name, vm.qid)
                return False

        return True

    def get_new_unused_qid(self):
        used_ids = set([vm.qid for vm in self.values()])
        for id in range (1, qubes_max_qid):
            if id not in used_ids:
                return id
        raise LookupError ("Cannot find unused qid!")

    def get_new_unused_netid(self):
        used_ids = set([vm.netid for vm in self.values() if vm.is_netvm()])
        for id in range (1, qubes_max_netid):
            if id not in used_ids:
                return id
        raise LookupError ("Cannot find unused netid!")


    def check_if_storage_exists(self):
        try:
            f = open (self.qubes_store_filename, 'r')
        except IOError:
            return False
        f.close()
        return True

    def create_empty_storage(self):
        self.qubes_store_file = open (self.qubes_store_filename, 'w')
        self.clear()
        self.save()

    def lock_db_for_reading(self):
        self.qubes_store_file = open (self.qubes_store_filename, 'r')
        fcntl.lockf (self.qubes_store_file, fcntl.LOCK_SH)

    def lock_db_for_writing(self):
        self.qubes_store_file = open (self.qubes_store_filename, 'r+')
        fcntl.lockf (self.qubes_store_file, fcntl.LOCK_EX)

    def unlock_db(self):
        fcntl.lockf (self.qubes_store_file, fcntl.LOCK_UN)
        self.qubes_store_file.close()

    def save(self):
        root = xml.etree.ElementTree.Element(
            "QubesVmCollection",

            default_template=str(self.default_template_qid) \
            if self.default_template_qid is not None else "None",

            default_netvm=str(self.default_netvm_qid) \
            if self.default_netvm_qid is not None else "None"
        )

        for vm in self.values():
            element = vm.create_xml_element()
            if element is not None:
                root.append(element)
        tree = xml.etree.ElementTree.ElementTree(root)

        try:

            # We need to manually truncate the file, as we open the
            # file as "r+" in the lock_db_for_writing() function
            self.qubes_store_file.seek (0, os.SEEK_SET)
            self.qubes_store_file.truncate()
            tree.write(self.qubes_store_file, "UTF-8")
        except EnvironmentError as err:
            print("{0}: export error: {1}".format(
                os.path.basename(sys.argv[0]), err))
            return False
        return True

    def load(self):
        self.clear()

        dom0vm = QubesDom0NetVm ()
        self[dom0vm.qid] = dom0vm
        self.default_netvm_qid = 0

        global dom0_vm
        dom0_vm = dom0vm

        try:
            tree = xml.etree.ElementTree.parse(self.qubes_store_file)
        except (EnvironmentError,
                xml.parsers.expat.ExpatError) as err:
            print("{0}: import error: {1}".format(
                os.path.basename(sys.argv[0]), err))
            return False

        element = tree.getroot()
        default_template = element.get("default_template")
        self.default_template_qid = int(default_template) \
                if default_template != "None" else None

        default_netvm = element.get("default_netvm")
        if default_netvm is not None:
            self.default_netvm_qid = int(default_netvm) \
                    if default_netvm != "None" else None
            #assert self.default_netvm_qid is not None

        # Then, read in the TemplateVMs, because a reference to template VM
        # is needed to create each AppVM
        for element in tree.findall("QubesTemplateVm"):
            try:

                kwargs = {}
                attr_list = ("qid", "name", "dir_path", "conf_file",
                             "appvms_conf_file", "private_img", "root_img",
                             "installed_by_rpm", "updateable",
                             "uses_default_netvm", "netvm_qid")

                for attribute in attr_list:
                    kwargs[attribute] = element.get(attribute)

                kwargs["qid"] = int(kwargs["qid"])
                kwargs["installed_by_rpm"] = True if kwargs["installed_by_rpm"] == "True" else False
                if kwargs["updateable"] is not None:
                    kwargs["updateable"] = True if kwargs["updateable"] == "True" else False

                if "uses_default_netvm" not in kwargs:
                    kwargs["uses_default_netvm"] = True
                else:
                    kwargs["uses_default_netvm"] = True if kwargs["uses_default_netvm"] == "True" else False
                if kwargs["uses_default_netvm"] is True:
                    netvm_vm = self.get_default_netvm_vm()
                    kwargs.pop("netvm_qid")
                else:
                    if kwargs["netvm_qid"] == "none" or kwargs["netvm_qid"] is None:
                        netvm_vm = None
                        kwargs.pop("netvm_qid")
                    else:
                        netvm_qid = int(kwargs.pop("netvm_qid"))
                        if netvm_qid not in self:
                            netvm_vm = None
                        else:
                            netvm_vm = self[netvm_qid]

                kwargs["netvm_vm"] = netvm_vm

                vm = QubesTemplateVm(**kwargs)

                self[vm.qid] = vm
            except (ValueError, LookupError) as err:
                print("{0}: import error (QubesTemplateVm): {1}".format(
                    os.path.basename(sys.argv[0]), err))
                return False

        # Read in the NetVMs first, because a reference to NetVM
        # is needed to create all other VMs
        for element in tree.findall("QubesNetVm"):
            try:
                kwargs = {}
                attr_list = ("qid", "netid", "name", "dir_path", "conf_file",
                              "private_img", "root_img", "template_qid",
                              )

                for attribute in attr_list:
                    kwargs[attribute] = element.get(attribute)

                kwargs["qid"] = int(kwargs["qid"])
                kwargs["template_qid"] = int(kwargs["template_qid"])
                if kwargs["updateable"] is not None:
                    kwargs["updateable"] = True if kwargs["updateable"] == "True" else False

                template_vm = self[kwargs.pop("template_qid")]
                if template_vm is None:
                    print "ERROR: NetVM '{0}' uses unkown template qid='{1}'!".\
                            format(kwargs["name"], kwargs["template_qid"])

                kwargs["template_vm"] = template_vm
                kwargs["netid"] = int(kwargs["netid"])

                vm = QubesNetVm(**kwargs)
                self[vm.qid] = vm

            except (ValueError, LookupError) as err:
                print("{0}: import error (QubesNetVM) {1}".format(
                    os.path.basename(sys.argv[0]), err))
                return False

        # Next read in the ProxyVMs, because they may be referenced
        # by other VMs
        for element in tree.findall("QubesProxyVm"):
            try:
                kwargs = {}
                attr_list = ("qid", "netid", "name", "dir_path", "conf_file",
                              "private_img", "root_img", "netvm_qid", "template_qid")

                for attribute in attr_list:
                    kwargs[attribute] = element.get(attribute)

                kwargs["qid"] = int(kwargs["qid"])
                kwargs["template_qid"] = int(kwargs["template_qid"])
                if kwargs["updateable"] is not None:
                    kwargs["updateable"] = True if kwargs["updateable"] == "True" else False

                template_vm = self[kwargs.pop("template_qid")]
                if template_vm is None:
                    print "ERROR: ProxyVM '{0}' uses unkown template qid='{1}'!".\
                            format(kwargs["name"], kwargs["template_qid"])

                kwargs["template_vm"] = template_vm
                kwargs["netid"] = int(kwargs["netid"])

                if kwargs["netvm_qid"] == "none" or kwargs["netvm_qid"] is None:
                    netvm_vm = None
                    kwargs.pop("netvm_qid")
                else:
                    netvm_qid = int(kwargs.pop("netvm_qid"))
                    if netvm_qid not in self:
                        netvm_vm = None
                    else:
                        netvm_vm = self[netvm_qid]

                kwargs["netvm_vm"] = netvm_vm

                vm = QubesProxyVm(**kwargs)
                self[vm.qid] = vm

            except (ValueError, LookupError) as err:
                print("{0}: import error (QubesProxyVM) {1}".format(
                    os.path.basename(sys.argv[0]), err))
                return False

        # After importing all NetVMs and ProxyVMs, set netvm references
        # 1. For TemplateVMs
        for element in tree.findall("QubesTemplateVm"):
            try:

                kwargs = {}
                attr_list = ("qid", "uses_default_netvm", "netvm_qid")

                for attribute in attr_list:
                    kwargs[attribute] = element.get(attribute)

                vm = self[int(kwargs["qid"])]

                if "uses_default_netvm" not in kwargs:
                    vm.uses_default_netvm = True
                else:
                    vm.uses_default_netvm = True if kwargs["uses_default_netvm"] == "True" else False
                if vm.uses_default_netvm is True:
                    netvm_vm = self.get_default_netvm_vm()
                    kwargs.pop("netvm_qid")
                else:
                    if kwargs["netvm_qid"] == "none" or kwargs["netvm_qid"] is None:
                        netvm_vm = None
                        kwargs.pop("netvm_qid")
                    else:
                        netvm_qid = int(kwargs.pop("netvm_qid"))
                        if netvm_qid not in self:
                            netvm_vm = None
                        else:
                            netvm_vm = self[netvm_qid]

                vm.netvm_vm = netvm_vm

            except (ValueError, LookupError) as err:
                print("{0}: import error (QubesTemplateVm): {1}".format(
                    os.path.basename(sys.argv[0]), err))
                return False

        # 2. For PoxyVMs
        for element in tree.findall("QubesProxyVm"):
            try:
                kwargs = {}
                attr_list = ("qid", "netvm_qid")

                for attribute in attr_list:
                    kwargs[attribute] = element.get(attribute)

                vm = self[int(kwargs["qid"])]

                if kwargs["netvm_qid"] == "none" or kwargs["netvm_qid"] is None:
                    netvm_vm = None
                    kwargs.pop("netvm_qid")
                else:
                    netvm_qid = int(kwargs.pop("netvm_qid"))
                    if netvm_qid not in self:
                        netvm_vm = None
                    else:
                        netvm_vm = self[netvm_qid]

                vm.netvm_vm = netvm_vm

            except (ValueError, LookupError) as err:
                print("{0}: import error (QubesProxyVM) {1}".format(
                    os.path.basename(sys.argv[0]), err))
                return False

        # Finally, read in the AppVMs
        for element in tree.findall("QubesAppVm"):
            try:
                kwargs = {}
                attr_list = ("qid", "name", "dir_path", "conf_file",
                             "private_img", "template_qid",
                             "updateable", "label", "netvm_qid",
                             "uses_default_netvm")

                for attribute in attr_list:
                    kwargs[attribute] = element.get(attribute)

                kwargs["qid"] = int(kwargs["qid"])
                kwargs["template_qid"] = int(kwargs["template_qid"])
                if kwargs["updateable"] is not None:
                    kwargs["updateable"] = True if kwargs["updateable"] == "True" else False

                template_vm = self[kwargs.pop("template_qid")]
                if template_vm is None:
                    print "ERROR: AppVM '{0}' uses unkown template qid='{1}'!".\
                            format(kwargs["name"], kwargs["template_qid"])

                kwargs["template_vm"] = template_vm

                if "uses_default_netvm" not in kwargs:
                    kwargs["uses_default_netvm"] = True
                else:
                    kwargs["uses_default_netvm"] = True if kwargs["uses_default_netvm"] == "True" else False
                if kwargs["uses_default_netvm"] is True:
                    netvm_vm = self.get_default_netvm_vm()
                    kwargs.pop("netvm_qid")
                else:
                    if kwargs["netvm_qid"] == "none" or kwargs["netvm_qid"] is None:
                        netvm_vm = None
                        kwargs.pop("netvm_qid")
                    else:
                        netvm_qid = int(kwargs.pop("netvm_qid"))
                        if netvm_qid not in self:
                            netvm_vm = None
                        else:
                            netvm_vm = self[netvm_qid]

                kwargs["netvm_vm"] = netvm_vm

                if kwargs["label"] is not None:
                    if kwargs["label"] not in QubesVmLabels:
                        print "ERROR: incorrect label for VM '{0}'".format(kwargs["name"])
                        kwargs.pop ("label")
                    else:
                        kwargs["label"] = QubesVmLabels[kwargs["label"]]

                vm = QubesAppVm(**kwargs)

                self[vm.qid] = vm
            except (ValueError, LookupError) as err:
                print("{0}: import error (QubesAppVm): {1}".format(
                    os.path.basename(sys.argv[0]), err))
                return False

        # Really finally, read in the DisposableVMs
        for element in tree.findall("QubesDisposableVm"):
            try:
                kwargs = {}
                attr_list = ("qid", "name",
                             "template_qid",
                             "label")

                for attribute in attr_list:
                    kwargs[attribute] = element.get(attribute)

                kwargs["qid"] = int(kwargs["qid"])
                kwargs["template_qid"] = int(kwargs["template_qid"])

                template_vm = self[kwargs.pop("template_qid")]
                if template_vm is None:
                    print "ERROR: DisposableVM '{0}' uses unkown template qid='{1}'!".\
                            format(kwargs["name"], kwargs["template_qid"])

                kwargs["template_vm"] = template_vm
                kwargs["netvm_vm"] = self.get_default_netvm_vm()

                if kwargs["label"] is not None:
                    if kwargs["label"] not in QubesVmLabels:
                        print "ERROR: incorrect label for VM '{0}'".format(kwargs["name"])
                        kwargs.pop ("label")
                    else:
                        kwargs["label"] = QubesVmLabels[kwargs["label"]]

                vm = QubesDisposableVm(**kwargs)

                self[vm.qid] = vm
            except (ValueError, LookupError) as err:
                print("{0}: import error (DisposableAppVm): {1}".format(
                    os.path.basename(sys.argv[0]), err))
                return False

        return True




class QubesDaemonPidfile(object):
    def __init__(self, name):
        self.name = name
        self.path = "/var/run/qubes/" + name + ".pid"

    def create_pidfile(self):
        f = open (self.path, 'w')
        f.write(str(os.getpid()))
        f.close()

    def pidfile_exists(self):
        return os.path.exists(self.path)

    def read_pid(self):
        f = open (self.path)
        pid = f.read ().strip()
        f.close()
        return int(pid)

    def pidfile_is_stale(self):
        if not self.pidfile_exists():
            return False

        # check if the pid file is valid...
        proc_path = "/proc/" + str(self.read_pid()) + "/cmdline"
        if not os.path.exists (proc_path):
            print "Path {0} doesn't exist, assuming stale pidfile.".format(proc_path)
            return True

        f = open (proc_path)
        cmdline = f.read ()
        f.close()

#       The following doesn't work with python -- one would have to get argv[1] and compare it with self.name...
#        if not cmdline.strip().endswith(self.name):
#            print "{0} = {1} doesn't seem to point to our process ({2}), assuming stale pidile.".format(proc_path, cmdline, self.name)
#            return True

        return False # It's a good pidfile

    def remove_pidfile(self):
        os.remove (self.path)

    def __enter__ (self):
        # assumes the pidfile doesn't exist -- you should ensure it before opening the context
        self.create_pidfile()
    def __exit__ (self):
        self.remove_pidfile()


<<<<<<< HEAD
# vim:sw=4:et:ts=4:
=======
# vim:sw=4:et:
>>>>>>> c3bf1106
<|MERGE_RESOLUTION|>--- conflicted
+++ resolved
@@ -1399,14 +1399,6 @@
         if dry_run:
             return
 
-<<<<<<< HEAD
-=======
-        if self.is_running():
-            raise QubesException("VM is already running!")
-
-        if not self.is_updateable():
-            self.reset_cow_storage()
->>>>>>> c3bf1106
         self.reset_swap_cow_storage()
 
         return super(QubesAppVm, self).start(debug_console=debug_console, verbose=verbose, preparing_dvm=preparing_dvm)
@@ -2057,8 +2049,4 @@
         self.remove_pidfile()
 
 
-<<<<<<< HEAD
-# vim:sw=4:et:ts=4:
-=======
-# vim:sw=4:et:
->>>>>>> c3bf1106
+# vim:sw=4:et: