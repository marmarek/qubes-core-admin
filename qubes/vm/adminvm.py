--- conflicted
+++ resolved
@@ -52,11 +52,8 @@
     def __init__(self, *args, **kwargs):
         super().__init__(*args, **kwargs)
 
-<<<<<<< HEAD
         self._qdb_connection = None
-=======
         self._libvirt_domain = None
->>>>>>> 9d17c52a
 
     def __str__(self):
         return self.name
